﻿<UserControl x:Class = "BlueprintEditor.Controls.BlueprintTreeView"
             xmlns = "http://schemas.microsoft.com/winfx/2006/xaml/presentation"
             xmlns:x = "http://schemas.microsoft.com/winfx/2006/xaml"
             xmlns:mc = "http://schemas.openxmlformats.org/markup-compatibility/2006"
             xmlns:d = "http://schemas.microsoft.com/expression/blend/2008"
             xmlns:commands = "clr-namespace:BlueprintEditor.Commands"
             xmlns:viewModels = "clr-namespace:BlueprintEditor.ViewModels"
             mc:Ignorable = "d"
             d:DesignHeight = "343" d:DesignWidth = "200"
             d:DataContext = "{d:DesignInstance viewModels:BlueprintManagerViewModel}" Name = "MainControl">
    <UserControl.Resources>
        <ResourceDictionary>
            <ResourceDictionary.MergedDictionaries>
                <ResourceDictionary Source = "../Controls/Templates/TextBoxErrorTemplate.xaml"></ResourceDictionary>
            </ResourceDictionary.MergedDictionaries>
        </ResourceDictionary>
    </UserControl.Resources>
    <UserControl.CommandBindings>
        <CommandBinding Command = "{x:Static commands:BlueprintManagerCommands.NewBlueprintCommand}"
                        Executed = "ExecutedCreateNewBlueprint" CanExecute = "CanExecuteCreateNewBlueprint" />
        <CommandBinding Command = "{x:Static commands:BlueprintManagerCommands.RemoveBlueprintCommand}"
                        Executed = "ExecutedRemoveBlueprint" CanExecute = "CanExecuteRemoveBlueprint" />
    </UserControl.CommandBindings>
    <Grid>
        <Grid.Style>
            <Style TargetType = "Grid">
                <Style.Triggers>
                    <DataTrigger Binding = "{Binding Path=.}" Value = "{x:Null}">
                        <Setter Property = "IsEnabled" Value = "False"></Setter>
                    </DataTrigger>
                </Style.Triggers>
            </Style>
        </Grid.Style>

<<<<<<< HEAD
        <TreeView Name = "TvTree" Height = "252" VerticalAlignment = "Top" ToolTip = "Available Blueprints"
                  ItemsSource = "{Binding BlueprintsView}">
=======
        <TreeView Name = "TvTree" Height = "252" VerticalAlignment = "Top" ToolTip = "Available Blueprints" ItemsSource="{Binding BlueprintsView}" AllowDrop="True">
>>>>>>> 62dd446c
            <TreeView.ItemTemplate>
                <HierarchicalDataTemplate ItemsSource="{Binding Path=DerivedBlueprints}" DataType = "viewModels:BlueprintViewModel">
                    <TextBlock Text = "{Binding BlueprintId}" />
                </HierarchicalDataTemplate>
            </TreeView.ItemTemplate>
            <TreeView.ItemContainerStyle>
                <Style TargetType="{x:Type TreeViewItem}">
                    <EventSetter Event="TreeViewItem.Drop" Handler="TvTree_OnDrop"/>
                    <EventSetter Event="TreeViewItem.MouseMove" Handler="TvTree_OnMouseMove"/>
                </Style>
            </TreeView.ItemContainerStyle>
        </TreeView>
        <Button Content = "Remove" Margin = "0,267,0,0" VerticalAlignment = "Top" Height = "23"
                ToolTip = "Remove selected blueprint from blueprint manager"
                Command = "{x:Static commands:BlueprintManagerCommands.RemoveBlueprintCommand}" />
        <TextBox x:Name = "TbNewBlueprintId" HorizontalAlignment = "Left" Height = "23" Margin = "0,295,0,0"
                 TextWrapping = "Wrap" VerticalAlignment = "Top" Width = "159" ToolTip = "Id of new blueprint"
                 Validation.ErrorTemplate = "{StaticResource ErrorTemplateSilverlightStyle}">
            <TextBox.Text>
                <Binding Path = "NewBlueprintId" UpdateSourceTrigger = "PropertyChanged">
                    <Binding.ValidationRules>
                        <DataErrorValidationRule />
                    </Binding.ValidationRules>
                </Binding>
            </TextBox.Text>
            <TextBox.InputBindings>
                <KeyBinding Command = "{x:Static commands:BlueprintManagerCommands.NewBlueprintCommand}" Key = "Enter" />
            </TextBox.InputBindings>
        </TextBox>
        <Button x:Name = "BtNewBlueprint" Content = "New" HorizontalAlignment = "Right" Margin = "164,295,0,0"
                VerticalAlignment = "Top" Width = "36"
                Command = "{x:Static commands:BlueprintManagerCommands.NewBlueprintCommand}"
                RenderTransformOrigin = "-0.511,0.109" Height = "23" ToolTip = "Create new blueprint with entered id">
        </Button>
    </Grid>
</UserControl><|MERGE_RESOLUTION|>--- conflicted
+++ resolved
@@ -32,12 +32,7 @@
             </Style>
         </Grid.Style>
 
-<<<<<<< HEAD
-        <TreeView Name = "TvTree" Height = "252" VerticalAlignment = "Top" ToolTip = "Available Blueprints"
-                  ItemsSource = "{Binding BlueprintsView}">
-=======
         <TreeView Name = "TvTree" Height = "252" VerticalAlignment = "Top" ToolTip = "Available Blueprints" ItemsSource="{Binding BlueprintsView}" AllowDrop="True">
->>>>>>> 62dd446c
             <TreeView.ItemTemplate>
                 <HierarchicalDataTemplate ItemsSource="{Binding Path=DerivedBlueprints}" DataType = "viewModels:BlueprintViewModel">
                     <TextBlock Text = "{Binding BlueprintId}" />
