﻿<Window
    xmlns = "http://schemas.microsoft.com/winfx/2006/xaml/presentation"
    xmlns:x = "http://schemas.microsoft.com/winfx/2006/xaml"
    xmlns:d = "http://schemas.microsoft.com/expression/blend/2008"
    xmlns:mc = "http://schemas.openxmlformats.org/markup-compatibility/2006"
    xmlns:controls = "clr-namespace:BlueprintEditor.Controls"
    xmlns:context = "clr-namespace:Slash.Tools.BlueprintEditor.Logic.Context"
    xmlns:viewModels="clr-namespace:BlueprintEditor.ViewModels"
    mc:Ignorable = "d"
    x:Class = "BlueprintEditor.Windows.MainWindow"
    Title = "MainWindow" Height = "600" Width = "800" Name = "Main"
<<<<<<< HEAD
    d:DataContext = "{d:DesignInstance viewModels:EditorContext}">
=======
    d:DataContext = "{d:DesignInstance context:EditorContext}"
    Loaded="MainWindow_OnLoaded">
>>>>>>> 4830cf65
    <Window.Resources>
        <Style TargetType = "FrameworkElement" x:Key = "ProjectDependentStyle">
            <Style.Triggers>
                <DataTrigger Binding = "{Binding Path=ProjectSettings}" Value = "{x:Null}">
                    <Setter Property = "IsEnabled" Value = "False"></Setter>
                </DataTrigger>
            </Style.Triggers>
        </Style>
    </Window.Resources>
    <Grid>
        <Grid.RowDefinitions>
            <RowDefinition Height = "Auto"></RowDefinition>
            <RowDefinition Height = "Auto"></RowDefinition>
            <RowDefinition Height = "*"></RowDefinition>
            <RowDefinition Height = "Auto"></RowDefinition>
        </Grid.RowDefinitions>
        <Menu>
            <MenuItem Header = "_FILE">
                <MenuItem x:Name = "MenuFileNew" Header = "_New Project" Click = "MenuFileNew_OnClick">
                    <MenuItem.Icon>
                        <Image Source = "/Resources/Images/Icons/NewSolutionFolder_6289.png" />
                    </MenuItem.Icon>
<<<<<<< HEAD
                </MenuItem>
                <MenuItem x:Name = "MenuFileOpen" Header = "_Open" Click = "MenuFileOpen_OnClick">
=======
                </MenuItem> 
                <MenuItem x:Name = "MenuFileOpen" Header = "_Open Project..." Click = "MenuFileOpen_OnClick">
>>>>>>> 4830cf65
                    <MenuItem.Icon>
                        <Image Source = "/Resources/Images/Icons/Open_6529.png" />
                    </MenuItem.Icon>
                </MenuItem>
                <Separator />
                <MenuItem x:Name = "MenuFileSave" Header = "_Save Project" Click = "MenuFileSave_OnClick"
                          Style = "{StaticResource ProjectDependentStyle}">
                    <MenuItem.Icon>
                        <Image Source = "/Resources/Images/Icons/Save_6530.png" />
                    </MenuItem.Icon>
                </MenuItem>
                <MenuItem x:Name = "MenuFileSaveAs" Header = "Save Project _As..." Click = "MenuFileSaveAs_OnClick"
                          Style = "{StaticResource ProjectDependentStyle}" />
                <Separator />
                <MenuItem x:Name = "MenuFileExit" Header = "_Exit" Click = "MenuFileExit_OnClick">
                    <MenuItem.Icon>
                        <Image Source = "/Resources/Images/Icons/Close_16xLG.png" />
                    </MenuItem.Icon>
                </MenuItem>
            </MenuItem>
            <MenuItem Header = "_PROJECT" Style = "{StaticResource ProjectDependentStyle}">
                <MenuItem Header = "_Settings..." Name = "MenuProjectSettings" Click = "MenuProjectSettings_OnClick">
                    <MenuItem.Icon>
                        <Image Source = "/Resources/Images/Icons/gear_16xLG.png" />
                    </MenuItem.Icon>
                </MenuItem>
            </MenuItem>
            <MenuItem Header = "_HELP">
                <MenuItem Header = "_About Blueprint Editor" Name = "MenuHelpAbout" Click="MenuHelpAbout_OnClick">
                    <MenuItem.Icon>
                        <Image Source = "/Resources/Images/Icons/StatusAnnotations_Help_and_inconclusive_16xMD.png" />
                    </MenuItem.Icon>
                </MenuItem>
            </MenuItem>
        </Menu>

        <ToolBarTray Grid.Row="1">
            <ToolBar>
                <Button Click="MenuFileNew_OnClick">
                    <Image Source="/Resources/Images/Icons/NewSolutionFolder_6289.png" />
                    <Button.ToolTip>
                        <TextBlock>New Project</TextBlock>
                    </Button.ToolTip>
                </Button>

                <Button Click="MenuFileOpen_OnClick">
                    <Image Source="/Resources/Images/Icons/Open_6529.png" />
                    <Button.ToolTip>
                        <TextBlock>Open Project</TextBlock>
                    </Button.ToolTip>
                </Button>

                <Separator />
                
                <Button Click="MenuFileSave_OnClick">
                    <Image Source="/Resources/Images/Icons/Save_6530.png" />
                    <Button.ToolTip>
                        <TextBlock>Save Project</TextBlock>
                    </Button.ToolTip>
                </Button>
            </ToolBar>
        </ToolBarTray>
        
        <Grid Grid.Row = "2" Style = "{StaticResource ProjectDependentStyle}">
            <Grid.ColumnDefinitions>
                <ColumnDefinition Width = "Auto"></ColumnDefinition>
                <ColumnDefinition Width = "*"></ColumnDefinition>
            </Grid.ColumnDefinitions>
            <controls:BlueprintTreeView x:Name = "TreeBlueprints"
                                        BlueprintSelectionChanged = "TreeBlueprints_OnBlueprintSelectionChanged"
                                        Grid.Column = "0" Margin = "10, 0, 10, 0"
                                        DataContext = "{Binding BlueprintManagerViewModel}" />

            <GroupBox Header = "Blueprint" Grid.Column = "1">
                <controls:BlueprintControl x:Name = "BlueprintControl" />
            </GroupBox>
        </Grid>

        <StatusBar x:Name = "SbMain" Grid.Row = "3">
            <StatusBarItem>
                <TextBlock x:Name = "TbMessage"></TextBlock>
            </StatusBarItem>

        </StatusBar>

    </Grid>
</Window><|MERGE_RESOLUTION|>--- conflicted
+++ resolved
@@ -9,12 +9,8 @@
     mc:Ignorable = "d"
     x:Class = "BlueprintEditor.Windows.MainWindow"
     Title = "MainWindow" Height = "600" Width = "800" Name = "Main"
-<<<<<<< HEAD
-    d:DataContext = "{d:DesignInstance viewModels:EditorContext}">
-=======
-    d:DataContext = "{d:DesignInstance context:EditorContext}"
+    d:DataContext = "{d:DesignInstance viewModels:EditorContext}"
     Loaded="MainWindow_OnLoaded">
->>>>>>> 4830cf65
     <Window.Resources>
         <Style TargetType = "FrameworkElement" x:Key = "ProjectDependentStyle">
             <Style.Triggers>
@@ -37,13 +33,8 @@
                     <MenuItem.Icon>
                         <Image Source = "/Resources/Images/Icons/NewSolutionFolder_6289.png" />
                     </MenuItem.Icon>
-<<<<<<< HEAD
                 </MenuItem>
-                <MenuItem x:Name = "MenuFileOpen" Header = "_Open" Click = "MenuFileOpen_OnClick">
-=======
-                </MenuItem> 
                 <MenuItem x:Name = "MenuFileOpen" Header = "_Open Project..." Click = "MenuFileOpen_OnClick">
->>>>>>> 4830cf65
                     <MenuItem.Icon>
                         <Image Source = "/Resources/Images/Icons/Open_6529.png" />
                     </MenuItem.Icon>
