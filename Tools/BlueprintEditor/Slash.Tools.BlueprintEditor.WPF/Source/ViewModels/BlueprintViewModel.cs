﻿// --------------------------------------------------------------------------------------------------------------------
// <copyright file="BlueprintViewModel.cs" company="Slash Games">
//   Copyright (c) Slash Games. All rights reserved.
// </copyright>
// --------------------------------------------------------------------------------------------------------------------

namespace BlueprintEditor.ViewModels
{
    using System;
    using System.Collections.Generic;
    using System.Collections.ObjectModel;
    using System.Collections.Specialized;
    using System.ComponentModel;
    using System.Linq;
    using System.Runtime.CompilerServices;

    using BlueprintEditor.Annotations;

    using MonitoredUndo;

    using Slash.GameBase.Blueprints;

    public class BlueprintViewModel : INotifyPropertyChanged, ISupportsUndo, IDataErrorInfo
    {
        #region Fields

        private IEnumerable<Type> assemblyComponents;

        /// <summary>
        ///   Id of the blueprint.
        /// </summary>
        private string blueprintId;

        /// <summary>
        ///   New blueprint id.
        /// </summary>
        private string newBlueprintId;

        #endregion

        #region Constructors and Destructors

        /// <summary>
        ///   Constructor.
        /// </summary>
        /// <param name="blueprintId">Blueprint id.</param>
        /// <param name="blueprint">Blueprint.</param>
        public BlueprintViewModel(string blueprintId, Blueprint blueprint)
        {
            this.BlueprintId = this.newBlueprintId = blueprintId;
            this.Blueprint = blueprint;

            this.DerivedBlueprints = new ObservableCollection<BlueprintViewModel>();

            // Set added components.
            this.AddedComponents = new ObservableCollection<Type>(this.Blueprint.ComponentTypes);
            this.AddedComponents.CollectionChanged += this.OnAddedComponentsChanged;

            // Set available components.
            this.AvailableComponents = new ObservableCollection<Type>();
            this.AvailableComponents.CollectionChanged += this.OnAvailableComponentsChanged;
        }

        #endregion

        #region Public Events

        public event PropertyChangedEventHandler PropertyChanged;

        #endregion

        #region Public Properties

        /// <summary>
        ///   Components which are already added to the blueprint.
        /// </summary>
        public ObservableCollection<Type> AddedComponents { get; private set; }

        /// <summary>
        ///   All available entity component types which can be added to a blueprint.
        /// </summary>
        public IEnumerable<Type> AssemblyComponents
        {
            get
            {
                return this.assemblyComponents;
            }
            set
            {
                this.assemblyComponents = value;

                this.UpdateAvailableComponents();
            }
        }

        /// <summary>
        ///   Components which can be added to the blueprint.
        /// </summary>
        public ObservableCollection<Type> AvailableComponents { get; private set; }

        /// <summary>
        ///   Blueprint this item represents.
        /// </summary>
        public Blueprint Blueprint { get; private set; }

        /// <summary>
        ///   Id of the blueprint.
        /// </summary>
        public string BlueprintId
        {
            get
            {
                return this.blueprintId;
            }
            set
            {
                if (value == this.blueprintId)
                {
                    return;
                }

                this.blueprintId = value;

                this.OnPropertyChanged();
            }
        }

        public string Error
        {
            get
            {
                return null;
            }
        }

        /// <summary>
        ///   Id of the blueprint.
        /// </summary>
        public string NewBlueprintId
        {
            get
            {
                return this.newBlueprintId;
            }
            set
            {
                if (value == this.newBlueprintId)
                {
                    return;
                }

                this.newBlueprintId = value;

                this.OnPropertyChanged();
            }
        }

        public BlueprintManagerViewModel Root { get; set; }

        #endregion

<<<<<<< HEAD
        #region Public Indexers

        public string this[string columnName]
        {
            get
            {
                string result = null;
                if (columnName == "NewBlueprintId")
                {
                    if (this.Root != null)
                    {
                        BlueprintViewModel blueprintViewModel =
                            this.Root.Blueprints.FirstOrDefault(
                                viewModel => viewModel.BlueprintId == this.NewBlueprintId);
                        if (blueprintViewModel != null && blueprintViewModel != this)
                        {
                            result = "Blueprint id already exists.";
                        }
                        else if (this.newBlueprintId != this.blueprintId)
                        {
                            // Move in blueprint manager.
                            this.Root.ChangeBlueprintId(this, this.newBlueprintId);
                        }
                    }
                }
                return result;
            }
        }
=======
        /// <summary>
        ///   Blueprints derived from the blueprint.
        /// </summary>
        public ObservableCollection<BlueprintViewModel> DerivedBlueprints { get; set; }

        /// <summary>
        ///   Parent of this blueprint.
        /// </summary>
        public BlueprintViewModel Parent { get; set; }

        public object Root { get; set; }
>>>>>>> 62dd446c

        #endregion

        #region Public Methods and Operators

        public void AddComponent(Type componentType)
        {
            if (this.Blueprint.ComponentTypes.Contains(componentType))
            {
                throw new ArgumentException(
                    string.Format("Component type '{0}' already added to blueprint.", componentType.Name),
                    "componentType");
            }

            // Remove from available, add to blueprint component types.
            this.AvailableComponents.Remove(componentType);
            this.AddedComponents.Add(componentType);

            // Make children inherit component.
            foreach (var child in this.DerivedBlueprints)
            {
                child.InheritComponent(componentType);
            }
        }

        /// <summary>
        ///   Gets all components of the ancestors of this blueprint.
        /// </summary>
        /// <returns>Components of the parent of this blueprint and its parents.</returns>
        public IEnumerable<Type> GetParentComponents()
        {
            if (this.Parent == null)
            {
                yield break;
            }

            foreach (var type in this.Parent.Blueprint.ComponentTypes.Union(this.Parent.GetParentComponents()))
            {
                yield return type;
            }
        }

        public object GetUndoRoot()
        {
            return this.Root;
        }

        /// <summary>
        ///   Removes the specified component from the current and avaliable components,
        ///   proceeding recursively with all deriving blueprints.
        /// </summary>
        /// <param name="componentType">Type of the component to inherit.</param>
        public void InheritComponent(Type componentType)
        {
            this.AddedComponents.Remove(componentType);
            this.AvailableComponents.Remove(componentType);

            foreach (var child in this.DerivedBlueprints)
            {
                child.InheritComponent(componentType);
            }
        }

        public bool RemoveComponent(Type componentType)
        {
            // Remove from available, add to blueprint component types.
            if (this.AssemblyComponents.Contains(componentType))
            {
                this.AvailableComponents.Add(componentType);
            }

            // Make children no longer inherit component.
            foreach (var child in this.DerivedBlueprints)
            {
                child.UninheritComponent(componentType);
            }

            return this.AddedComponents.Remove(componentType);
        }

        /// <summary>
        ///   Adds the specified component to the avaliable components,
        ///   proceeding recursively with all deriving blueprints.
        /// </summary>
        /// <param name="componentType">Type of the component to uninherit.</param>
        public void UninheritComponent(Type componentType)
        {
            this.AvailableComponents.Add(componentType);

            foreach (var child in this.DerivedBlueprints)
            {
                child.UninheritComponent(componentType);
            }
        }

        public void UpdateAvailableComponents()
        {
            if (this.assemblyComponents == null)
            {
                this.AvailableComponents.Clear();
                return;
            }

            // Update available components.
            IEnumerable<Type> newAvailableComponents =
                this.assemblyComponents.Except(this.Blueprint.ComponentTypes)
                    .Except(this.GetParentComponents())
                    .ToList();

            this.AvailableComponents.Clear();

            foreach (var newAvailableComponent in newAvailableComponents)
            {
                this.AvailableComponents.Add(newAvailableComponent);
            }
        }

        #endregion

        #region Methods

        [NotifyPropertyChangedInvocator]
        protected virtual void OnPropertyChanged([CallerMemberName] string propertyName = null)
        {
            PropertyChangedEventHandler handler = this.PropertyChanged;
            if (handler != null)
            {
                handler(this, new PropertyChangedEventArgs(propertyName));
            }
        }

        private void OnAddedComponentsChanged(object sender, NotifyCollectionChangedEventArgs e)
        {
            if (e.Action == NotifyCollectionChangedAction.Add)
            {
                // Add component types to blueprint.
                foreach (Type item in e.NewItems)
                {
                    this.Blueprint.ComponentTypes.Add(item);
                }
            }
            else if (e.Action == NotifyCollectionChangedAction.Remove)
            {
                // Remove component types from blueprint.
                foreach (Type item in e.OldItems)
                {
                    this.Blueprint.ComponentTypes.Remove(item);
                }
            }
        }

        private void OnAvailableComponentsChanged(object sender, NotifyCollectionChangedEventArgs e)
        {
            this.OnPropertyChanged("AvailableComponents");
        }

        #endregion
    }
}<|MERGE_RESOLUTION|>--- conflicted
+++ resolved
@@ -125,6 +125,11 @@
             }
         }
 
+        /// <summary>
+        ///   Blueprints derived from the blueprint.
+        /// </summary>
+        public ObservableCollection<BlueprintViewModel> DerivedBlueprints { get; set; }
+
         public string Error
         {
             get
@@ -155,11 +160,18 @@
             }
         }
 
+        /// <summary>
+        ///   Parent of this blueprint.
+        /// </summary>
+        public BlueprintViewModel Parent { get; set; }
+
+        /// <summary>
+        ///   Root view model.
+        /// </summary>
         public BlueprintManagerViewModel Root { get; set; }
 
         #endregion
 
-<<<<<<< HEAD
         #region Public Indexers
 
         public string this[string columnName]
@@ -188,19 +200,6 @@
                 return result;
             }
         }
-=======
-        /// <summary>
-        ///   Blueprints derived from the blueprint.
-        /// </summary>
-        public ObservableCollection<BlueprintViewModel> DerivedBlueprints { get; set; }
-
-        /// <summary>
-        ///   Parent of this blueprint.
-        /// </summary>
-        public BlueprintViewModel Parent { get; set; }
-
-        public object Root { get; set; }
->>>>>>> 62dd446c
 
         #endregion
 
